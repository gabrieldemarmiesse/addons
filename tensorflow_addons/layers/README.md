--- conflicted
+++ resolved
@@ -3,12 +3,8 @@
 ## Maintainers
 | Submodule  |  Maintainers  | Contact Info   |
 |:---------- |:----------- |:------------- |
-<<<<<<< HEAD
 | crf | @howl-anderson | u1mail2me@gmail.com |
-| gelu       | @AakashKumarNain | aakashnain@outlook.com |  
-=======
 | gelu       | @AakashKumarNain | aakashnain@outlook.com |
->>>>>>> c8231fb1
 | maxout | @fsx950223 | fsx950223@gmail.com |
 | normalizations | @smokrow | moritz.kroeger@tu-dortmund.de |
 | opticalflow | @fsx950223 | fsx950223@gmail.com |
@@ -20,12 +16,8 @@
 ## Components
 | Submodule  | Layer |  Reference  |
 |:---------- |:----------- |:------------- |
-<<<<<<< HEAD
 | crf | CRF | https://en.wikipedia.org/wiki/Conditional_random_field |
-| gelu   | GeLU   | https://arxiv.org/abs/1606.08415 | 
-=======
 | gelu   | GELU   | https://arxiv.org/abs/1606.08415 | 
->>>>>>> c8231fb1
 | maxout | Maxout | https://arxiv.org/abs/1302.4389    |
 | normalizations | GroupNormalization | https://arxiv.org/abs/1803.08494 |
 | normalizations | InstanceNormalization | https://arxiv.org/abs/1607.08022 |
