--- conflicted
+++ resolved
@@ -16,7 +16,6 @@
 import sys
 
 import pytest
-from absl.testing import parameterized
 
 import numpy as np
 import tensorflow as tf
@@ -46,22 +45,6 @@
         _hardshrink_custom_op(x, lower=-1.0, upper=1.0), expected_result
     )
 
-
-@test_utils.run_all_in_graph_and_eager_modes
-class HardshrinkTest(tf.test.TestCase, parameterized.TestCase):
-<<<<<<< HEAD
-    def test_invalid(self):
-        with self.assertRaisesOpError("lower must be less than or equal to upper."):
-            y = _hardshrink_custom_op(tf.ones(shape=(1, 2, 3)), lower=2.0, upper=-2.0)
-            self.evaluate(y)
-
-=======
-    @parameterized.named_parameters(("float32", np.float32), ("float64", np.float64))
-    def test_same_as_py_func(self, dtype):
-        np.random.seed(1234)
-        for _ in range(20):
-            self.verify_funcs_are_equivalent(dtype)
->>>>>>> 78a2000d
 
 @pytest.mark.parametrize("dtype", [np.float32, np.float64])
 def test_same_as_py_func(dtype):
