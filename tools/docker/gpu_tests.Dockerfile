FROM tensorflow/tensorflow:2.1.0-custom-op-gpu-ubuntu16

<<<<<<< HEAD
ARG PY_VERSION
RUN python$PY_VERSION -m pip install --upgrade pip setuptools auditwheel==2.0.0

COPY tools/install_deps/ /install_deps
RUN python$PY_VERSION -m pip install \
        -r /install_deps/tensorflow.txt \
        -r /install_deps/pytest.txt

COPY requirements.txt .
RUN python$PY_VERSION -m pip install -r requirements.txt
=======
RUN python3 -m pip install --upgrade pip setuptools auditwheel==2.0.0

COPY tools/install_deps/tensorflow.txt ./
RUN python3 -m pip install -r tensorflow.txt

COPY requirements.txt ./
RUN python3 -m pip install -r requirements.txt

>>>>>>> 4b984680

COPY ./ /addons
WORKDIR addons
CMD ["bash", "tools/testing/addons_gpu.sh"]<|MERGE_RESOLUTION|>--- conflicted
+++ resolved
@@ -1,17 +1,5 @@
 FROM tensorflow/tensorflow:2.1.0-custom-op-gpu-ubuntu16
 
-<<<<<<< HEAD
-ARG PY_VERSION
-RUN python$PY_VERSION -m pip install --upgrade pip setuptools auditwheel==2.0.0
-
-COPY tools/install_deps/ /install_deps
-RUN python$PY_VERSION -m pip install \
-        -r /install_deps/tensorflow.txt \
-        -r /install_deps/pytest.txt
-
-COPY requirements.txt .
-RUN python$PY_VERSION -m pip install -r requirements.txt
-=======
 RUN python3 -m pip install --upgrade pip setuptools auditwheel==2.0.0
 
 COPY tools/install_deps/tensorflow.txt ./
@@ -20,7 +8,6 @@
 COPY requirements.txt ./
 RUN python3 -m pip install -r requirements.txt
 
->>>>>>> 4b984680
 
 COPY ./ /addons
 WORKDIR addons
