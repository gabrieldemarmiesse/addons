set -x -e

<<<<<<< HEAD
docker info
DOCKER_BUILDKIT=0 bash tools/run_gpu_tests.sh
=======
bash tools/run_gpu_tests.sh
>>>>>>> 3fc1badb
<|MERGE_RESOLUTION|>--- conflicted
+++ resolved
@@ -1,8 +1,4 @@
 set -x -e
 
-<<<<<<< HEAD
 docker info
-DOCKER_BUILDKIT=0 bash tools/run_gpu_tests.sh
-=======
-bash tools/run_gpu_tests.sh
->>>>>>> 3fc1badb
+bash tools/run_gpu_tests.sh