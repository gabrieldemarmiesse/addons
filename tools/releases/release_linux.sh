#!/usr/bin/env bash
# Copyright 2020 The TensorFlow Authors. All Rights Reserved.
#
# Licensed under the Apache License, Version 2.0 (the "License");
# you may not use this file except in compliance with the License.
# You may obtain a copy of the License at
#
#     http://www.apache.org/licenses/LICENSE-2.0
#
# Unless required by applicable law or agreed to in writing, software
# distributed under the License is distributed on an "AS IS" BASIS,
# WITHOUT WARRANTIES OR CONDITIONS OF ANY KIND, either express or implied.
# See the License for the specific language governing permissions and
# limitations under the License.
# ==============================================================================
set -e -x

if [[ $2 == "--nightly" ]]; then
    PKG_OPS="--nightly"
elif [[ -n "$2" ]]; then
    echo "Found unsupported args: $@"
    exit 1
fi

# Configs
export TF_NEED_CUDA="1"

# Fix presented in
# https://stackoverflow.com/questions/44967202/pip-is-showing-error-lsb-release-a-returned-non-zero-exit-status-1/44967506
echo "#! /usr/bin/python2.7" >> /usr/bin/lsb_release2
cat /usr/bin/lsb_release >> /usr/bin/lsb_release2
mv /usr/bin/lsb_release2 /usr/bin/lsb_release

python -m pip install --upgrade pip
python -m pip install --upgrade setuptools

#Link TF dependency
<<<<<<< HEAD
python --version
python ./configure.py

bash tools/testing/addons_cpu.sh
=======
python3 --version
bash tools/testing/build_and_run_tests.sh
>>>>>>> 5eb2d03d
bazel clean --expunge

# Build
bazel build \
  -c opt \
  --noshow_progress \
  --noshow_loading_progress \
  --verbose_failures \
  --test_output=errors \
  --crosstool_top=//build_deps/toolchains/gcc7_manylinux2010-nvcc-cuda10.1:toolchain \
  build_pip_pkg

# Package Whl
bazel-bin/build_pip_pkg artifacts ${PKG_OPS}<|MERGE_RESOLUTION|>--- conflicted
+++ resolved
@@ -35,15 +35,8 @@
 python -m pip install --upgrade setuptools
 
 #Link TF dependency
-<<<<<<< HEAD
 python --version
-python ./configure.py
-
-bash tools/testing/addons_cpu.sh
-=======
-python3 --version
 bash tools/testing/build_and_run_tests.sh
->>>>>>> 5eb2d03d
 bazel clean --expunge
 
 # Build
